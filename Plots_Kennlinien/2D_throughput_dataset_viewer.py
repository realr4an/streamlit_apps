# ------------------------------------------------------------
# throughput_2d_delta_viewer.py
# 2-D-Kennlinien-Viewer (nur Delta-Intervalle) — kodierte X-Achse
# ------------------------------------------------------------
from pathlib import Path
import pandas as pd
import numpy as np
import streamlit as st
import plotly.graph_objects as go
from plotly.subplots import make_subplots

BASE_DIR = Path(__file__).resolve().parent

ZONE_MAP = {"BU": "Bottom-up","TD": "Top-down","RA": "Random","SQ": "Shortest queue"}
SOURCE_MAP = {"TA": "Tacted","NO": "Normal","EX": "Exponential"}
SOURCE_ORDER = ["TA","NO","EX"]
# Datei mit beobachteten Rohwerten (mopt)
OBS_DATA_FILE = BASE_DIR / "data.xlsx"

def _find_data_file() -> Path:
    cands = sorted(BASE_DIR.glob("data.mopt.2d_10_30 5.xlsx"))
    if not cands:
        raise FileNotFoundError("No data.mopt.2d*.xlsx file found in script directory.")
    return cands[0]

def _rgba(hex_color: str, alpha: float) -> str:
    hex_color = hex_color.lstrip("#")
    r, g, b = (int(hex_color[i:i+2], 16) for i in (0, 2, 4))
    return f"rgba({r},{g},{b},{alpha})"

@st.cache_data
def load_data(path: Path) -> pd.DataFrame:
    import warnings
    warnings.filterwarnings("ignore", message="Workbook contains no default style",
                            category=UserWarning, module="openpyxl")
    df = pd.read_excel(path)
    rename_map = {
        "systemload": "systemload",
        "coded_sourceparameter": "systemload",
        "traycontrol": "zoning",
        "distributionstrategy": "zoning",
        "prediction": "prediction",
        "predicted_throughput": "prediction",
        "predicted_mopt": "prediction",
        "low.delta": "low_delta",
        "up.delta":  "up_delta",
    }
    df = df.rename(columns={k: v for k, v in rename_map.items() if k in df.columns})
    if "Unnamed: 0" in df.columns:
        df = df.drop(columns=["Unnamed: 0"])
    if "Source" not in df.columns:
        df["Source"] = "ALL"
    for col in ["systemload","prediction","low_delta","up_delta"]:
        if col in df.columns:
            df[col] = pd.to_numeric(df[col], errors="coerce")
    if "zoning" in df.columns:
        df["zoning"] = df["zoning"].astype(str).str.upper().str.strip()
    if "Source" in df.columns:
        df["Source"] = df["Source"].astype(str).str.upper().str.strip()
    return df

@st.cache_data
def load_observed(path: Path) -> pd.DataFrame:
    """Beobachtete Rohdaten (mopt) laden und harmonisieren.
    Fix: Mehrfach vorkommende Spaltennamen (z.B. distributionstrategy + distributinstrategy → zoning)
    werden zu einer Spalte zusammengeführt (pro Zeile erster nicht-NA Wert).
    """
    import warnings
    if not path.exists():
        return pd.DataFrame()
    warnings.filterwarnings("ignore", message="Workbook contains no default style",
                            category=UserWarning, module="openpyxl")
    df = pd.read_excel(path)
    rename_map = {
        "coded_sourceparameter": "systemload",
        "distributionstrategy": "zoning",
        "distributinstrategy": "zoning",  # Tippfehler-Variante
    }
    df = df.rename(columns={k: v for k, v in rename_map.items() if k in df.columns})

    def _collapse(frame: pd.DataFrame, col: str) -> pd.DataFrame:
        if list(frame.columns).count(col) > 1:
            cols = frame.loc[:, frame.columns == col]
            merged = cols.bfill(axis=1).iloc[:, 0]
            frame = frame.loc[:, frame.columns != col]
            frame[col] = merged
        return frame

    for c in ["zoning", "systemload", "Source"]:
        df = _collapse(df, c)

    # Fallback: falls nur 'source' existiert → in 'Source' überführen
    if "Source" not in df.columns and "source" in df.columns:
        df = _collapse(df, "source")
        df.rename(columns={"source": "Source"}, inplace=True)

    for c in ["systemload", "mopt"]:
        if c in df.columns:
            df[c] = pd.to_numeric(df[c], errors="coerce")

    if "zoning" in df.columns:
        z = df["zoning"]
        if isinstance(z, pd.DataFrame):
            z = z.iloc[:, 0]
        df["zoning"] = z.astype(str).str.upper().str.strip()
    if "Source" in df.columns:
        s = df["Source"]
        if isinstance(s, pd.DataFrame):
            s = s.iloc[:, 0]
        df["Source"] = s.astype(str).str.upper().str.strip()

    return df

def _order_sources(sources: list[str]) -> list[str]:
    in_data_ordered = [s for s in SOURCE_ORDER if s in sources]
    leftovers = [s for s in sources if s not in SOURCE_ORDER]
    return in_data_ordered + leftovers

def _nan_safe_min(series: pd.Series, default: float = 0.0) -> float:
    val = series.min(skipna=True)
    return float(val) if pd.notna(val) else default

def _nan_safe_max(series: pd.Series, default: float = 0.0) -> float:
    val = series.max(skipna=True)
    return float(val) if pd.notna(val) else default

def build_facets(df: pd.DataFrame,
                 zones: list[str],
                 sources: list[str],
                 y_lock: bool,
                 y_zero: bool,
                 colors: dict[str, str],
                 ribbon_alpha: float,
                 line_width: int,            # added
                 plot_size: int,             # added (for layout sizing)
                 observed: pd.DataFrame | None = None,
                 show_obs_points: bool = False,
                 font_size: int = 18) -> go.Figure:

    # Immer kodierte X-Achse –1…+1
    x_col   = "systemload"
<<<<<<< HEAD
    x_title = "Mean arrival time (sec)"
=======
    x_title = "Mean arrival time"  # geändert
>>>>>>> 9c3a55e7

    sub = df[df["zoning"].isin(zones) & df["Source"].isin(sources)].copy()
    has_delta = {"low_delta", "up_delta"}.issubset(sub.columns)

    # Beobachtungen subsetten
    obs_sub = pd.DataFrame()
    if show_obs_points and observed is not None and not observed.empty:
        needed_cols = {"zoning", "Source", x_col, "mopt"}
        if needed_cols.issubset(set(observed.columns)):
            obs_sub = observed[(observed["zoning"].isin(zones)) & (observed["Source"].isin(sources))].copy()

    # Fester y-Bereich laut Anforderung: 100 bis 225, Ticks alle 25
    fixed_y_range = [100, 225]
    fixed_y_ticks = list(range(100, 226, 25))

    order = ["BU","TD","RA","SQ"]
    zones = [z for z in order if z in zones]

    titles = [ZONE_MAP.get(z, z) for z in zones]
    while len(titles) < 4:
        titles.append("")
    fig = make_subplots(rows=2, cols=2, subplot_titles=titles, horizontal_spacing=0.2)
    cells = [(1,1),(1,2),(2,1),(2,2)]

    sources_ordered = _order_sources(sources)

    # Placeholder für Observed Mopt wird nach allen Linien (am Ende) hinzugefügt, damit er in der Legende zuletzt steht

    for idx, z in enumerate(zones):
        r, c = cells[idx]
        d_z = sub[sub["zoning"] == z]
        obs_z = obs_sub[obs_sub["zoning"] == z] if not obs_sub.empty else pd.DataFrame()

        for src in sources_ordered:
            d = d_z[d_z["Source"] == src].sort_values(x_col)
            if d.empty and (obs_z.empty or obs_z[obs_z["Source"] == src].empty):
                continue

            if not d.empty and has_delta:
                fig.add_trace(
                    go.Scatter(x=d[x_col], y=d["low_delta"], mode="lines",
                               line=dict(width=0), hoverinfo="skip",
                               showlegend=False, legendgroup=src),
                    row=r, col=c
                )
                fig.add_trace(
                    go.Scatter(x=d[x_col], y=d["up_delta"], mode="lines",
                               line=dict(width=0), fill="tonexty",
                               fillcolor=_rgba(colors.get(src, "#888888"), ribbon_alpha),
                               hoverinfo="skip", showlegend=False, legendgroup=src),
                    row=r, col=c
                )

            if not d.empty:
                fig.add_trace(
                    go.Scatter(x=d[x_col], y=d["prediction"], mode="lines",
                               line=dict(color=colors.get(src, "#444444"), width=line_width),  # use dynamic width
                               name=SOURCE_MAP.get(src, src),
                               legendgroup=src, showlegend=(idx == 0), legendrank=10 + sources_ordered.index(src)),
                    row=r, col=c
                )

            # Beobachtete mopt-Punkte (farbig, ohne Legendeneintrag)
            if show_obs_points and not obs_z.empty:
                o = obs_z[obs_z["Source"] == src].sort_values(x_col)
                if not o.empty and not o["mopt"].isna().all():
                    fig.add_trace(
                        go.Scatter(
                            x=o[x_col], y=o["mopt"], mode="markers",
                            marker=dict(symbol="circle", size=6, color=colors.get(src, "#666"),
                                        line=dict(width=0.5, color="#222")),
                            name="Observed mopt (colored)",
                            legendgroup="obs_mopt",
                            showlegend=False,
                            hovertemplate="Observed mopt<br>Mean arrival time: %{x}<br>mopt: %{y}<extra></extra>",  # translated
                        ),
                        row=r, col=c
                    )

        # X-Achse fix –1…+1, Labels 10,15,20,25,30
        fig.update_xaxes(
            title_text=x_title, range=[-1, 1], autorange=False,
            tickmode="array",
            tickvals=[-1, -0.5, 0, 0.5, 1],
            ticktext=["10", "15", "20", "25", "30"],
            zeroline=False, row=r, col=c,
            title_font=dict(size=font_size, color="#000000"),
            tickfont=dict(size=font_size-2, color="#000000")
        )

        # Y-Achse: fest 100–225 mit 25er Schritten
        fig.update_yaxes(
            title_text="Mean order processing time (sec)",
            range=fixed_y_range, autorange=False,
            tickmode="array", tickvals=fixed_y_ticks,
            row=r, col=c,
            title_font=dict(size=font_size, color="#000000"),
            tickfont=dict(size=font_size-2, color="#000000")
        )

    # Observed Mopt Legendeneintrag zuletzt einfügen (hoher legendrank)
    if show_obs_points and not obs_sub.empty:
        fig.add_trace(
            go.Scatter(
                x=[0], y=[fixed_y_range[0]], mode="markers",
                marker=dict(symbol="circle", size=7, color="#FFFFFF", line=dict(width=0.7, color="#000000")),
                name="Observation",
                legendgroup="obs_mopt",
                showlegend=True,
                hoverinfo="skip",
                visible="legendonly",
                legendrank=100
            ),
            row=1, col=1
        )

    fig.update_layout(
        height=plot_size, width=plot_size,  # dynamic size
        # Titel entfernt auf Wunsch
        font=dict(size=font_size, color="#000000"),
        margin=dict(l=10, r=10, t=60, b=10),
        legend=dict(
            orientation="v",
<<<<<<< HEAD
            title=dict(text="Arrival pattern", font=dict(size=font_size-2, color="#000000")),
=======
            title=dict(text="Arrival distribution",
                       font=dict(size=font_size-2, color="#000000")),
>>>>>>> 9c3a55e7
            x=1.02, xanchor="left", y=1, yanchor="top",
            font=dict(size=font_size-2, color="#000000"),
            bgcolor="rgba(255,255,255,0.0)",
            borderwidth=0
        )
    )
    # Subplot-Titel vergrößern
    if hasattr(fig.layout, 'annotations'):
        for ann in fig.layout.annotations:
            if ann.text in titles:
                ann.font = dict(size=font_size, color="#000000")
    return fig

def main():
    st.set_page_config(page_title="2-D curves (Delta)", layout="wide")  # translated
    st.title("LOC of mean order processing time")

    path = _find_data_file()
    df = load_data(path)
    observed_df = load_observed(OBS_DATA_FILE)

    st.sidebar.header("Display")
    zone_options = ["BU","TD","RA","SQ"]
    zones = st.sidebar.multiselect(
        "Assignment strategy", options=zone_options, default=zone_options,  # renamed
        format_func=lambda z: ZONE_MAP.get(z, z),
    )

    sources_in_data = df["Source"].dropna().unique().tolist()
    source_options = _order_sources(sources_in_data)
    sources = st.sidebar.multiselect(
        "Arrival distribution",
        options=source_options, default=source_options,
        format_func=lambda s: SOURCE_MAP.get(s, s),
    )

    y_lock = st.sidebar.checkbox("Uniform y-range across panels", True)
    y_zero = st.sidebar.checkbox("Force y-axis start at 0", False)
    show_obs_points = st.sidebar.checkbox("Show observed mean order processing time", True)  # moved up

    st.sidebar.markdown("---")
    st.sidebar.caption("Colors")
    col_ta = st.sidebar.color_picker("Tacted", "#D55E00")
    col_no = st.sidebar.color_picker("Normal", "#0072B2")
    col_ex = st.sidebar.color_picker("Exponential", "#009E73")
    colors = {"TA": col_ta, "NO": col_no, "EX": col_ex}
    line_width = st.sidebar.slider("Line width", 1, 6, 2, 1)              # moved up
    font_size = st.sidebar.slider("Base font size", 10, 40, 20, 1)        # moved up
    plot_size = st.sidebar.slider("Plot size (px)", 600, 1400, 1000, 50)  # moved up
    ribbon_alpha = st.sidebar.slider("Ribbon transparency", 0.05, 0.9, 0.18, 0.01)  # moved down

    if zones and sources:
        fig = build_facets(
            df, zones, sources, y_lock, y_zero, colors, ribbon_alpha,
            line_width, plot_size,
            observed=observed_df, show_obs_points=show_obs_points, font_size=font_size
        )
        st.plotly_chart(
            fig, use_container_width=False,
            key=f"facets-{y_lock}-{y_zero}-{line_width}-{plot_size}"
        )
        if not {"low_delta","up_delta"}.issubset(df.columns):
            st.warning("Delta intervals not found in dataset – only the central line is drawn.")
    else:
        st.info("Please select at least one assignment strategy and one arrival distribution.")  # updated wording

if __name__ == "__main__":
    main()<|MERGE_RESOLUTION|>--- conflicted
+++ resolved
@@ -139,11 +139,7 @@
 
     # Immer kodierte X-Achse –1…+1
     x_col   = "systemload"
-<<<<<<< HEAD
     x_title = "Mean arrival time (sec)"
-=======
-    x_title = "Mean arrival time"  # geändert
->>>>>>> 9c3a55e7
 
     sub = df[df["zoning"].isin(zones) & df["Source"].isin(sources)].copy()
     has_delta = {"low_delta", "up_delta"}.issubset(sub.columns)
@@ -267,12 +263,7 @@
         margin=dict(l=10, r=10, t=60, b=10),
         legend=dict(
             orientation="v",
-<<<<<<< HEAD
             title=dict(text="Arrival pattern", font=dict(size=font_size-2, color="#000000")),
-=======
-            title=dict(text="Arrival distribution",
-                       font=dict(size=font_size-2, color="#000000")),
->>>>>>> 9c3a55e7
             x=1.02, xanchor="left", y=1, yanchor="top",
             font=dict(size=font_size-2, color="#000000"),
             bgcolor="rgba(255,255,255,0.0)",
