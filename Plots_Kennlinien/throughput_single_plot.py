--- conflicted
+++ resolved
@@ -150,13 +150,8 @@
     show_observed: bool = True,
     font_size: int = 18,
 ) -> go.Figure:
-<<<<<<< HEAD
     xcol = "systemload"  # kodiert –1…+1
     xtitle = "Mean arrival time (sec)"
-=======
-    xcol = "systemload"  # encoded –1…+1
-    xtitle = "Mean arrival time"  # changed
->>>>>>> 9c3a55e7
 
     d = df[df["zoning"] == zone]
     if d.empty:
@@ -235,11 +230,7 @@
         height=700, width=700,
         margin=dict(l=40, r=20, t=20, b=40),
         legend=dict(
-<<<<<<< HEAD
             title=dict(text="Arrival pattern", font=dict(size=font_size-2, color="#000000")),
-=======
-            title=dict(text="Arrival distribution", font=dict(size=font_size-2, color="#000000")),  # changed
->>>>>>> 9c3a55e7
             font=dict(size=font_size-2, color="#000000")
         ),
         font=dict(size=font_size, color="#000000")
